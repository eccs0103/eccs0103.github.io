--- conflicted
+++ resolved
@@ -2,11 +2,6 @@
 	{
 		"$type": "GitHubPushActivity",
 		"platform": "GitHub",
-<<<<<<< HEAD
-		"timestamp": 1764763075000,
-		"username": "eccs0103",
-		"url": "https://api.github.com/repos/eccs0103/eccs0103.github.io",
-=======
 		"timestamp": 1764865156000,
 		"username": "eccs0103",
 		"url": "https://github.com/eccs0103/adaptive-extender",
@@ -55,7 +50,6 @@
 		"timestamp": 1764763075000,
 		"username": "eccs0103",
 		"url": "https://github.com/eccs0103/eccs0103.github.io",
->>>>>>> 57ae4d61
 		"repository": "eccs0103.github.io",
 		"sha": "4370352d3f5f9e23b72698cf5022c67664ca8ce8"
 	},
@@ -64,11 +58,7 @@
 		"platform": "GitHub",
 		"timestamp": 1764752710000,
 		"username": "eccs0103",
-<<<<<<< HEAD
-		"url": "https://api.github.com/repos/eccs0103/adaptive-extender",
-=======
 		"url": "https://github.com/eccs0103/adaptive-extender",
->>>>>>> 57ae4d61
 		"repository": "adaptive-extender",
 		"sha": "816d8d19ba2497dacdd910923fb6da313ad288ca"
 	},
@@ -109,33 +99,6 @@
 		"timestamp": 1764690732000,
 		"username": "eccs0103",
 		"url": "https://github.com/eccs0103/eccs0103.github.io",
-		"repository": "eccs0103.github.io",
-		"sha": "956dd69d7856293089f8752110ae130474ab7103"
-	},
-	{
-		"$type": "GitHubPushActivity",
-		"platform": "GitHub",
-		"timestamp": 1764716981000,
-		"username": "eccs0103",
-		"url": "https://api.github.com/repos/eccs0103/eccs0103.github.io",
-		"repository": "eccs0103.github.io",
-		"sha": "952351de0c275cef0858e1932cc36b9e975ddf4f"
-	},
-	{
-		"$type": "GitHubPushActivity",
-		"platform": "GitHub",
-		"timestamp": 1764691331000,
-		"username": "eccs0103",
-		"url": "https://api.github.com/repos/eccs0103/eccs0103.github.io",
-		"repository": "eccs0103.github.io",
-		"sha": "b570a29eade259c163de582c0eab14d4eb5bf585"
-	},
-	{
-		"$type": "GitHubPushActivity",
-		"platform": "GitHub",
-		"timestamp": 1764690732000,
-		"username": "eccs0103",
-		"url": "https://api.github.com/repos/eccs0103/eccs0103.github.io",
 		"repository": "eccs0103.github.io",
 		"sha": "956dd69d7856293089f8752110ae130474ab7103"
 	},
