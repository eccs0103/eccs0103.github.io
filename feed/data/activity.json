--- conflicted
+++ resolved
@@ -1,5 +1,3 @@
-<<<<<<< HEAD
-=======
 [
 	{
 		"$type": "GitHubPushActivity",
@@ -685,5 +683,4 @@
 		"repository": "eccs0103.github.io",
 		"name": "development"
 	}
-]
->>>>>>> 956dd69d
+]